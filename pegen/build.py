--- conflicted
+++ resolved
@@ -3,13 +3,8 @@
 
 import distutils.log
 from distutils.core import Distribution, Extension
-<<<<<<< HEAD
-from distutils.command.clean import clean # type: ignore
-from distutils.command.build_ext import build_ext # type: ignore
-=======
 from distutils.command.clean import clean  # type: ignore
 from distutils.command.build_ext import build_ext  # type: ignore
->>>>>>> 7427e4a8
 
 MOD_DIR = pathlib.Path(__file__)
 
