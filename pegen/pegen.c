--- conflicted
+++ resolved
@@ -783,7 +783,6 @@
     return new_seq;
 }
 
-<<<<<<< HEAD
 /* Constructs a NameDefaultPair */
 NameDefaultPair *
 name_default_pair(Parser *p, arg_ty arg, expr_ty value)
@@ -1033,7 +1032,8 @@
 
     return _Py_arguments(posonlyargs, posargs, NULL, kwonlyargs,
                          kwdefaults, NULL, kwdefaults, p->arena);
-=======
+}
+
 /* Encapsulates the value of an operator_ty into an AugOperator struct */
 AugOperator *
 augoperator(Parser* p, operator_ty kind)
@@ -1044,5 +1044,4 @@
     }
     a->kind = kind;
     return a;
->>>>>>> f7c3fc76
 }