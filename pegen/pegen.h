--- conflicted
+++ resolved
@@ -37,14 +37,13 @@
 } CmpopExprPair;
 
 typedef struct {
-<<<<<<< HEAD
     expr_ty key;
     expr_ty value;
 } KeyValuePair;
-=======
+
+typedef struct {
     operator_ty kind;
 } AugOperator;
->>>>>>> f7c3fc76
 
 int insert_memo(Parser *p, int mark, int type, void *node);
 int update_memo(Parser *p, int mark, int type, void *node);
@@ -93,14 +92,11 @@
 expr_ty Pegen_Compare(Parser *, expr_ty, asdl_seq *);
 expr_ty store_name(Parser *, expr_ty);
 asdl_seq *map_targets_to_del_names(Parser *, asdl_seq *);
-<<<<<<< HEAD
 KeyValuePair *key_value_pair(Parser *, expr_ty, expr_ty);
 asdl_seq *get_keys(Parser *, asdl_seq *);
 asdl_seq *get_values(Parser *, asdl_seq *);
 int is_async(void *);
-=======
 AugOperator *augoperator(Parser*, operator_ty type);
->>>>>>> f7c3fc76
 
 inline int expr_type_headline(expr_ty a) { return a->lineno; }
 inline int expr_type_headcol(expr_ty a) { return a->col_offset; }
