--- conflicted
+++ resolved
@@ -51,7 +51,6 @@
 - cmpop: cmpop_ty, The comparison operator
 - expr: expr_ty, The expression that gets compared
 
-<<<<<<< HEAD
 ##### NameDefaultPair
 
 Needed so that rules that implement function parameters, can store
@@ -79,13 +78,12 @@
 - vararg: `arg_ty` or NULL, The vararg
 - kwonlyargs: `asdl_seq *` of `NameDefaultPair`s or NULL, Keyword only arguments
 - kwarg: `arg_ty` or NULL, The kwarg
-=======
+
 #### AugOperator
 
 Used to encapsulate the value of an operator_ty enum value.
 
 - kind: operator_ty, The augmented assignment operator
->>>>>>> f7c3fc76
 
 
 Helper Functions
@@ -136,7 +134,6 @@
 ###### `asdl_seq *map_targets_to_del_names(Parser *p, asdl_seq *seq)`
 Creates an `asdl_seq *` where all the elements have been changed to have del as context.
 
-<<<<<<< HEAD
 ###### `NameDefaultPair *name_default_pair(Parser *p, arg_ty arg, expr_ty value)`
 Constructs a `NameDefaultPair`.
 
@@ -151,7 +148,6 @@
 
 ###### `arguments_ty empty_arguments(Parser *p)`
 Constructs an empty `arguments_ty` object, that gets used when a function accepts no arguments.
-=======
+
 ###### `asdl_seq *augoperator(Parser *p, operator_ty kind)`
-Creates an `AugOperator` encapsulating the operator type provided in *kind*.
->>>>>>> f7c3fc76
+Creates an `AugOperator` encapsulating the operator type provided in *kind*.