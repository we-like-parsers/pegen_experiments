--- conflicted
+++ resolved
@@ -51,7 +51,6 @@
 - cmpop: cmpop_ty, The comparison operator
 - expr: expr_ty, The expression that gets compared
 
-<<<<<<< HEAD
 ##### KeyValuePair
 
 Used to hold a key value pair, that is needed when parsing the key
@@ -59,7 +58,7 @@
 
 - key: expr_ty, The pair's key
 - value: expr_ty, The pair's value
-=======
+
 ##### NameDefaultPair
 
 Needed so that rules that implement function parameters, can store
@@ -87,7 +86,6 @@
 - vararg: `arg_ty` or NULL, The vararg
 - kwonlyargs: `asdl_seq *` of `NameDefaultPair`s or NULL, Keyword only arguments
 - kwarg: `arg_ty` or NULL, The kwarg
->>>>>>> 50770744
 
 #### AugOperator
 
@@ -144,7 +142,6 @@
 ###### `asdl_seq *map_targets_to_del_names(Parser *p, asdl_seq *seq)`
 Creates an `asdl_seq *` where all the elements have been changed to have del as context.
 
-<<<<<<< HEAD
 ###### `KeyValuePair *key_value_pair(Parser *p, expr_ty key, expr_ty value)`
 Constructs a `KeyValuePair` that is used when parsing a dict's key value pairs.
 
@@ -153,7 +150,7 @@
 
 ###### `asdl_seq *get_values(Parser *p, asdl_seq *seq)`
 Extracts all values from an `asdl_seq*` of `KeyValuePair*`s.
-=======
+
 ###### `NameDefaultPair *name_default_pair(Parser *p, arg_ty arg, expr_ty value)`
 Constructs a `NameDefaultPair`.
 
@@ -168,7 +165,6 @@
 
 ###### `arguments_ty empty_arguments(Parser *p)`
 Constructs an empty `arguments_ty` object, that gets used when a function accepts no arguments.
->>>>>>> 50770744
 
 ###### `asdl_seq *augoperator(Parser *p, operator_ty kind)`
 Creates an `AugOperator` encapsulating the operator type provided in *kind*.